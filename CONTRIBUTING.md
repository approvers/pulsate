--- conflicted
+++ resolved
@@ -1,34 +1,6 @@
 # Contribute Guide
 
 A guide on how to participate in this project.
-
-<<<<<<< HEAD
-- [Contribute Guide](#contribute-guide)
-  - [Issues](#issues)
-  - [Pull Requests](#pull-requests)
-    - [Review](#review)
-  - [Commit Message](#commit-message)
-  - [Style Guide](#style-guide)
-    - [TypeScript](#typescript)
-      - [null and undefined](#null-and-undefined)
-      - [Quote marks](#quote-marks)
-      - [Arrays](#arrays)
-  - [Database Schema Migration](#database-schema-migration)
-    - [Creating a New Migration File](#creating-a-new-migration-file)
-      - [Recommendations for Creating SQL Migration Files](#recommendations-for-creating-sql-migration-files)
-    - [Applying migration](#applying-migration)
-    - [Rolling back a migration](#rolling-back-a-migration)
-=======
-- [Issues](#issues)
-- [Pull Requests](#pull-requests)
-  - [Review](#review)
-- [Commit Message](#commit-message)
-- [Style Guide](#style-guide)
-  - [TypeScript](#typescript)
-    - [null and undefined](#null-and-undefined)
-    - [Quote marks](#quote-marks)
-    - [Arrays](#arrays)
->>>>>>> 10212d68
 
 **Before "Contribution"**: All Contributors and Maintainers are required to follow the [Code of Conduct](./CODE_OF_CONDUCT.md).
 
