--- conflicted
+++ resolved
@@ -28,17 +28,13 @@
         version: 0.5.50(hono@4.3.11)(nanoid@5.0.7)(postcss@8.4.38)(typescript@5.4.5)(unified@11.0.4)(vitest@1.6.0(@types/node@20.12.12))(vue-sonner@1.1.2)(vue@3.4.23(typescript@5.4.5))(yjs@13.6.14)
       argon2:
         specifier: ^0.40.0
-<<<<<<< HEAD
-        version: 0.40.1
+        version: 0.40.3
       blurhash:
         specifier: ^2.0.5
         version: 2.0.5
       file-type:
         specifier: ^19.0.0
         version: 19.0.0
-=======
-        version: 0.40.3
->>>>>>> 20b3a22d
       hono:
         specifier: ^4.0.0
         version: 4.3.11
