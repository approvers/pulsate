--- conflicted
+++ resolved
@@ -15,13 +15,8 @@
         specifier: ^0.2.1
         version: 0.2.2(hono@4.4.6)
       '@hono/zod-openapi':
-<<<<<<< HEAD
         specifier: ^0.14.0
         version: 0.14.5(hono@4.4.6)(zod@3.22.5)
-=======
-        specifier: ^0.11.0
-        version: 0.11.1(hono@4.4.6)(zod@3.23.8)
->>>>>>> a36d7aa3
       '@mikuroxina/mini-fn':
         specifier: ^6.3.1
         version: 6.3.1
@@ -3368,18 +3363,8 @@
   yallist@4.0.0:
     resolution: {integrity: sha512-3wdGidZyq5PB084XLES5TpOSRA3wjXAlIWMhum2kRcv/41Sn2emQ0dycQW4uZXLejwKvg6EsvbdlVL+FYEct7A==}
 
-<<<<<<< HEAD
   yaml@2.4.3:
     resolution: {integrity: sha512-sntgmxj8o7DE7g/Qi60cqpLBA3HG3STcDA0kO+WfB05jEKhZMbY7umNm2rBpQvsmZ16/lPXCJGW2672dgOUkrg==}
-=======
-  yaml@2.4.2:
-    resolution: {integrity: sha512-B3VqDZ+JAg1nZpaEmWtTXUlBneoGx6CPM9b0TENK6aoSu5t73dItudwdgmi6tHlIZZId4dZ9skcAQ2UbcyAeVA==}
-    engines: {node: '>= 14'}
-    hasBin: true
-
-  yaml@2.4.5:
-    resolution: {integrity: sha512-aBx2bnqDzVOyNKfsysjA2ms5ZlnjSAW2eG3/L5G/CSujfjLJTJsEw1bGw8kCf04KodQWk1pxlGnZ56CRxiawmg==}
->>>>>>> a36d7aa3
     engines: {node: '>= 14'}
     hasBin: true
 
@@ -3415,11 +3400,7 @@
       '@jridgewell/gen-mapping': 0.3.5
       '@jridgewell/trace-mapping': 0.3.25
 
-<<<<<<< HEAD
   '@asteasolutions/zod-to-openapi@7.1.1(zod@3.22.5)':
-=======
-  '@asteasolutions/zod-to-openapi@7.0.0(zod@3.23.8)':
->>>>>>> a36d7aa3
     dependencies:
       openapi3-ts: 4.3.1
       zod: 3.23.8
@@ -3850,25 +3831,14 @@
     dependencies:
       hono: 4.4.6
 
-<<<<<<< HEAD
   '@hono/zod-openapi@0.14.5(hono@4.4.6)(zod@3.22.5)':
     dependencies:
       '@asteasolutions/zod-to-openapi': 7.1.1(zod@3.22.5)
       '@hono/zod-validator': 0.2.2(hono@4.4.6)(zod@3.22.5)
-=======
-  '@hono/zod-openapi@0.11.1(hono@4.4.6)(zod@3.23.8)':
-    dependencies:
-      '@asteasolutions/zod-to-openapi': 7.0.0(zod@3.23.8)
-      '@hono/zod-validator': 0.2.1(hono@4.4.6)(zod@3.23.8)
->>>>>>> a36d7aa3
       hono: 4.4.6
       zod: 3.23.8
 
-<<<<<<< HEAD
   '@hono/zod-validator@0.2.2(hono@4.4.6)(zod@3.22.5)':
-=======
-  '@hono/zod-validator@0.2.1(hono@4.4.6)(zod@3.23.8)':
->>>>>>> a36d7aa3
     dependencies:
       hono: 4.4.6
       zod: 3.23.8
@@ -7262,13 +7232,7 @@
 
   yallist@4.0.0: {}
 
-<<<<<<< HEAD
   yaml@2.4.3: {}
-=======
-  yaml@2.4.2: {}
-
-  yaml@2.4.5: {}
->>>>>>> a36d7aa3
 
   yjs@13.6.18:
     dependencies:
