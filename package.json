{
  "name": "pulsate",
  "version": "0.0.1",
  "description": "Easy-to-change, faster, developer friendly next generation decentralized social media.",
  "type": "module",
  "main": "./build/main.js",
  "license": "Apache-2.0",
  "keywords": [],
  "packageManager": "pnpm@9.1.2",
  "author": {
    "name": "pulsate-dev",
    "email": "info@pulsate.dev"
  },
  "engines": {
    "node": "20.13.1"
  },
  "scripts": {
<<<<<<< HEAD
    "start": "node --env-file=.env --enable-source-maps ./build/main.js",
    "build": "node build.js",
=======
    "start": "node ./build/main.js",
    "build": "node ./scripts/build.js",
    "build:api": "node ./build/scripts/apidoc.js",
>>>>>>> 931cda07
    "build:prisma": "prisma generate",
    "clean": "rm -r ./build",
    "test": "vitest run",
    "test:coverage": "vitest run --coverage",
    "check:type": "tsc -p .",
    "check:filename": "ls-lint",
    "format": "prettier --write \"./**/*.{js,ts,md}\"",
    "format:check": "prettier --check \"./**/*.{js,ts,md}\"",
    "lint": "eslint . ",
    "prepare": "pnpm run build:prisma",
    "postinstall": "lefthook install"
  },
  "dependencies": {
    "@hono/node-server": "^1.7.0",
    "@hono/swagger-ui": "^0.2.1",
    "@hono/zod-openapi": "^0.11.0",
    "@mikuroxina/mini-fn": "^6.3.1",
    "@prisma/client": "5.13.0",
    "@scalar/hono-api-reference": "^0.5.0",
    "argon2": "^0.40.0",
    "hono": "^4.0.0",
    "jose": "^5.2.1",
    "prisma": "^5.9.1",
    "typescript": "^5.3.3"
  },
  "devDependencies": {
    "@eslint/eslintrc": "^3.0.0",
    "@eslint/js": "^9.0.0",
    "@ls-lint/ls-lint": "^2.2.3",
    "@trivago/prettier-plugin-sort-imports": "^4.3.0",
    "@types/node": "^20.11.16",
    "@typescript-eslint/eslint-plugin": "^7.0.0",
    "@typescript-eslint/parser": "^7.0.0",
    "@vitest/coverage-v8": "^1.2.2",
    "esbuild": "^0.21.0",
    "eslint": "^9.0.0",
    "eslint-config-prettier": "^9.1.0",
    "eslint-plugin-vitest": "^0.5.0",
    "glob": "^10.3.10",
    "globals": "^15.0.0",
    "ignore": "^5.3.1",
    "kleur": "^4.1.5",
    "lefthook": "^1.6.1",
    "prettier": "^3.2.5",
    "vitest": "^1.2.2"
  }
}<|MERGE_RESOLUTION|>--- conflicted
+++ resolved
@@ -15,14 +15,9 @@
     "node": "20.13.1"
   },
   "scripts": {
-<<<<<<< HEAD
     "start": "node --env-file=.env --enable-source-maps ./build/main.js",
-    "build": "node build.js",
-=======
-    "start": "node ./build/main.js",
     "build": "node ./scripts/build.js",
     "build:api": "node ./build/scripts/apidoc.js",
->>>>>>> 931cda07
     "build:prisma": "prisma generate",
     "clean": "rm -r ./build",
     "test": "vitest run",
