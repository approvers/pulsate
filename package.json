{
  "name": "pulsate",
  "version": "0.0.1",
  "description": "Easy-to-change, faster, developer friendly next generation decentralized social media.",
  "type": "module",
  "main": "./build/main.js",
  "license": "Apache-2.0",
  "keywords": [],
  "packageManager": "pnpm@8.15.5",
  "author": {
    "name": "pulsate-dev",
    "email": "info@pulsate.dev"
  },
  "engines": {
    "node": ">=20.11.0"
  },
  "scripts": {
    "build": "tsc -p .",
<<<<<<< HEAD
    "build:prisma": "prisma generate",
=======
    "clean": "rm -r ./build",
>>>>>>> f7ed10ec
    "start": "node ./build/main.js",
    "test": "vitest run",
    "test:coverage": "vitest run --coverage",
    "format": "prettier --write \"./**/*.{js,ts,md}\"",
    "format:check": "prettier --check \"./**/*.{js,ts,md}\"",
    "lint": "eslint . ",
<<<<<<< HEAD
    "prepare": "pnpm run build:prisma",
    "postinstall": "lefthook install",
    "clean": "rm -rf ./build/*"
=======
    "postinstall": "lefthook install"
>>>>>>> f7ed10ec
  },
  "dependencies": {
    "@hono/node-server": "^1.7.0",
    "@hono/swagger-ui": "^0.2.1",
    "@hono/zod-openapi": "^0.9.6",
    "@mikuroxina/mini-fn": "^5.5.1",
    "@prisma/client": "5.11.0",
    "@scalar/hono-api-reference": "^0.4.0",
    "argon2": "^0.40.0",
    "hono": "^3.12.10",
    "jose": "^5.2.1",
    "prisma": "^5.9.1",
    "typescript": "^5.3.3"
  },
  "devDependencies": {
    "@eslint/eslintrc": "^3.0.0",
    "@eslint/js": "^8.56.0",
    "@trivago/prettier-plugin-sort-imports": "^4.3.0",
    "@types/node": "^20.11.16",
    "@typescript-eslint/eslint-plugin": "^6.20.0",
    "@typescript-eslint/parser": "^6.20.0",
    "@vitest/coverage-v8": "^1.2.2",
    "eslint": "^8.56.0",
    "eslint-config-prettier": "^9.1.0",
    "eslint-plugin-vitest": "^0.3.21",
    "lefthook": "^1.6.1",
    "prettier": "^3.2.5",
    "vitest": "^1.2.2"
  }
}<|MERGE_RESOLUTION|>--- conflicted
+++ resolved
@@ -16,24 +16,16 @@
   },
   "scripts": {
     "build": "tsc -p .",
-<<<<<<< HEAD
     "build:prisma": "prisma generate",
-=======
     "clean": "rm -r ./build",
->>>>>>> f7ed10ec
     "start": "node ./build/main.js",
     "test": "vitest run",
     "test:coverage": "vitest run --coverage",
     "format": "prettier --write \"./**/*.{js,ts,md}\"",
     "format:check": "prettier --check \"./**/*.{js,ts,md}\"",
     "lint": "eslint . ",
-<<<<<<< HEAD
     "prepare": "pnpm run build:prisma",
-    "postinstall": "lefthook install",
-    "clean": "rm -rf ./build/*"
-=======
     "postinstall": "lefthook install"
->>>>>>> f7ed10ec
   },
   "dependencies": {
     "@hono/node-server": "^1.7.0",
