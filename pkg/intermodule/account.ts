import { Result } from '@mikuroxina/mini-fn';
<<<<<<< HEAD
import type { AccountController } from '~/accounts/adaptor/controller/account.js';
=======
import { hc } from 'hono/client';

import type { AccountController } from '../accounts/adaptor/controller/account.js';
import { type AccountModuleHandlerType } from '../accounts/mod.js';
>>>>>>> fe4a5845
import {
  Account,
  type AccountFrozen,
  type AccountID,
  type AccountName,
  type AccountRole,
  type AccountSilenced,
  type AccountStatus,
} from '~/accounts/model/account.js';
import type { ID } from '~/id/type.js';

export class AccountModule {
  // NOTE: This is a temporary solution to use hono client
  // ToDo: base url should be configurable
  private readonly client = hc<AccountModuleHandlerType>(
    'http://localhost:3000',
  );

  constructor(private readonly controller: AccountController) {}

  async fetchAccount(
    name: AccountName,
  ): Promise<Result.Result<Error, Account>> {
    const res = await this.client.accounts[':name'].$get({
      param: { name },
    });

    if (!res.ok) {
      return Result.err(new Error('Failed to fetch account'));
    }

    const body = await res.json();
    if ('error' in body) {
      return Result.err(new Error(body.error));
    }

    const account = Account.new({
      id: body.id as ID<AccountID>,
      mail: body.email as string,
      name: body.name as AccountName,
      nickname: body.nickname,
      bio: body.bio,
      role: body.role as AccountRole,
      frozen: body.frozen as AccountFrozen,
      silenced: body.silenced as AccountSilenced,
      status: body.status as AccountStatus,
      createdAt: body.created_at as Date,
      passphraseHash: undefined,
    });

    return Result.ok(account);
  }

  // ToDo: use hono rpc in this function
  async fetchAccountByID(
    id: ID<AccountID>,
  ): Promise<Result.Result<Error, Account>> {
    const res = await this.controller.getAccountByID(id);

    if (Result.isErr(res)) {
      return res;
    }
    const unwrapped = Result.unwrap(res);
    const account = Account.new({
      id: unwrapped.id as ID<AccountID>,
      mail: unwrapped.email as string,
      name: unwrapped.name as AccountName,
      nickname: unwrapped.nickname,
      bio: unwrapped.bio,
      role: unwrapped.role as AccountRole,
      frozen: unwrapped.frozen as AccountFrozen,
      silenced: unwrapped.silenced as AccountSilenced,
      status: unwrapped.status as AccountStatus,
      createdAt: unwrapped.created_at as Date,
      passphraseHash: undefined,
    });

    return Result.ok(account);
  }
}<|MERGE_RESOLUTION|>--- conflicted
+++ resolved
@@ -1,12 +1,7 @@
 import { Result } from '@mikuroxina/mini-fn';
-<<<<<<< HEAD
+import { hc } from 'hono/client';
 import type { AccountController } from '~/accounts/adaptor/controller/account.js';
-=======
-import { hc } from 'hono/client';
-
-import type { AccountController } from '../accounts/adaptor/controller/account.js';
-import { type AccountModuleHandlerType } from '../accounts/mod.js';
->>>>>>> fe4a5845
+import { type AccountModuleHandlerType } from '~/accounts/mod.js';
 import {
   Account,
   type AccountFrozen,
