import { assertEquals, assertThrows } from 'std/assert';
import { Account, AccountID, CreateAccountArgs } from './account.ts';
import { ID } from '../../id/type.ts';

const exampleInput: CreateAccountArgs = {
  id: '1' as ID<AccountID>,
<<<<<<< HEAD
  bio: "this is john doe's account!",
=======
  bio: 'this is john doe’s account!',
>>>>>>> e214b9fb
  createdAt: new Date('2023-09-10T00:00:00.000Z'),
  mail: 'test@mail.example.com',
  nickname: 'John Doe',
  passphraseHash: 'leknflkwnrigohidvlk',
  role: 'admin',
  status: 'active',
  frozen: 'frozen',
  silenced: 'silenced',
  name: 'johndoe@social.example.com',
  updatedAt: new Date('2023-09-10T09:00:00.000Z'),
  deletedAt: new Date('2023-09-10T10:00:00.000Z'),
};

Deno.test('generate new instance', () => {
  const account = Account.new(exampleInput);

  assertEquals(account.getID, exampleInput.id);
  assertEquals(account.getName, exampleInput.name);
  assertEquals(account.getMail, exampleInput.mail);
  assertEquals(account.getNickname, exampleInput.nickname);
  assertEquals(account.getPassphraseHash, exampleInput.passphraseHash);
  assertEquals(account.getBio, exampleInput.bio);
  assertEquals(account.getRole, exampleInput.role);
  assertEquals(account.getStatus, 'notActivated');
  assertEquals(account.getCreatedAt, exampleInput.createdAt);
  assertEquals(account.getUpdatedAt, undefined);
  assertEquals(account.getDeletedAt, undefined);
});

Deno.test('account nickname must be less than 128', () => {
  const name = 'a'.repeat(129);
  const account = Account.new(exampleInput);
  assertThrows(() => {
    account.setNickName(name);
  });
});

Deno.test('account bio must be less than 1024 chars', () => {
  const bio = 'a'.repeat(1025);
  const account = Account.new(exampleInput);
  assertThrows(() => {
    account.setBio(bio);
  });
});

<<<<<<< HEAD
Deno.test("can't change values when account is frozen", () => {
=======
Deno.test('can’t change values when account is frozen', () => {
>>>>>>> e214b9fb
  const account = Account.new(exampleInput);
  account.setFreeze();

  assertThrows(() => {
    account.setBio('test');
  });

  assertThrows(() => {
    account.setNickName('hello@example.com');
  });

  assertThrows(() => {
    account.setPassphraseHash('123');
  });

  assertThrows(() => {
    account.setSilence();
  });

  assertThrows(() => {
    account.setMail('pulsate@example.com');
  });
});

<<<<<<< HEAD
Deno.test("deleted account can't change values", () => {
=======
Deno.test('deleted account can’t change values', () => {
>>>>>>> e214b9fb
  const account = Account.new(exampleInput);
  account.setDeletedAt(new Date());

  assertThrows(() => {
    account.setBio('test');
  });

  assertThrows(() => {
    account.setNickName('hello@example.com');
  });

  assertThrows(() => {
    account.setPassphraseHash('123');
  });

  assertThrows(() => {
    account.setSilence();
  });

  assertThrows(() => {
    account.setMail('pulsate@example.com');
  });
});<|MERGE_RESOLUTION|>--- conflicted
+++ resolved
@@ -4,11 +4,7 @@
 
 const exampleInput: CreateAccountArgs = {
   id: '1' as ID<AccountID>,
-<<<<<<< HEAD
-  bio: "this is john doe's account!",
-=======
   bio: 'this is john doe’s account!',
->>>>>>> e214b9fb
   createdAt: new Date('2023-09-10T00:00:00.000Z'),
   mail: 'test@mail.example.com',
   nickname: 'John Doe',
@@ -54,11 +50,7 @@
   });
 });
 
-<<<<<<< HEAD
-Deno.test("can't change values when account is frozen", () => {
-=======
 Deno.test('can’t change values when account is frozen', () => {
->>>>>>> e214b9fb
   const account = Account.new(exampleInput);
   account.setFreeze();
 
@@ -83,11 +75,7 @@
   });
 });
 
-<<<<<<< HEAD
-Deno.test("deleted account can't change values", () => {
-=======
 Deno.test('deleted account can’t change values', () => {
->>>>>>> e214b9fb
   const account = Account.new(exampleInput);
   account.setDeletedAt(new Date());
 
